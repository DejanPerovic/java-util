--- conflicted
+++ resolved
@@ -26,11 +26,7 @@
         Assert.assertNotNull(con.newInstance());
     }
 
-<<<<<<< HEAD
-	@Test
-=======
     @Test
->>>>>>> 680d1a45
 	public void testDecode() 
 	{
 		Assert.assertArrayEquals(_array1, ByteUtilities.decode(_str1));
