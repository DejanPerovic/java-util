--- conflicted
+++ resolved
@@ -1,10 +1,7 @@
 package com.cedarsoftware.util;
 
 import java.io.UnsupportedEncodingException;
-<<<<<<< HEAD
-=======
 import java.util.Random;
->>>>>>> 680d1a45
 
 /**
  * Useful String utilities for common tasks
@@ -142,27 +139,6 @@
     }
 
     /**
-     * Convert a String into a byte[] with a particular encoding.
-     * Preferable used when the encoding is one of the guaranteed Java types
-     * and you don't want to have to catch the UnsupportedEncodingException
-     * required by Java
-     *
-     * @param s        string to encode into bytes
-     * @param encoding encoding to use
-     */
-    public static byte[] getBytes(String s, String encoding)
-    {
-        try
-        {
-            return s.getBytes(encoding);
-        }
-        catch (UnsupportedEncodingException e)
-        {
-            throw new IllegalArgumentException(String.format("Invalid Encoding:  %s", encoding), e);
-        }
-    }
-
-    /**
      * Convert a byte array into a printable format containing a
      * String of hex digit characters (two per byte).
      *
@@ -209,8 +185,6 @@
 
         return count;
     }
-<<<<<<< HEAD
-=======
 
     /**
      * Convert strings containing DOS-style '*' or '?' to a regex String.
@@ -452,5 +426,4 @@
             throw new IllegalArgumentException(String.format("Invalid Encoding:  %s", encoding), e);
         }
     }
->>>>>>> 680d1a45
 }