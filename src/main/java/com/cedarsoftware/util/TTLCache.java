package com.cedarsoftware.util;

import java.lang.ref.WeakReference;
import java.util.AbstractMap;
import java.util.AbstractSet;
import java.util.ArrayList;
import java.util.Collection;
import java.util.HashSet;
import java.util.Iterator;
import java.util.List;
import java.util.Map;
import java.util.Objects;
import java.util.Set;
import java.util.concurrent.ConcurrentMap;
import java.util.concurrent.Executors;
import java.util.concurrent.ScheduledExecutorService;
import java.util.concurrent.ScheduledFuture;
import java.util.concurrent.TimeUnit;
import java.util.concurrent.locks.ReentrantLock;

/**
 * A cache that holds items for a specified Time-To-Live (TTL) duration.
 * Optionally, it supports Least Recently Used (LRU) eviction when a maximum size is specified.
 * This implementation uses sentinel values to support null keys and values in a ConcurrentHashMapNullSafe.
 * It utilizes a single background thread to manage purging of expired entries for all cache instances.
 *
 * @param <K> the type of keys maintained by this cache
 * @param <V> the type of mapped values
 *           
 * @author John DeRegnaucourt (jdereg@gmail.com)
 *         <br>
 *         Copyright (c) Cedar Software LLC
 *         <br><br>
 *         Licensed under the Apache License, Version 2.0 (the "License");
 *         you may not use this file except in compliance with the License.
 *         You may obtain a copy of the License at
 *         <br><br>
 *         <a href="http://www.apache.org/licenses/LICENSE-2.0">License</a>
 *         <br><br>
 *         Unless required by applicable law or agreed to in writing, software
 *         distributed under the License is distributed on an "AS IS" BASIS,
 *         WITHOUT WARRANTIES OR CONDITIONS OF ANY KIND, either express or implied.
 *         See the License for the specific language governing permissions and
 *         limitations under the License.
 */
public class TTLCache<K, V> implements Map<K, V>, AutoCloseable {

    private final long ttlMillis;
    private final int maxSize;
    private final ConcurrentMap<K, CacheEntry<K, V>> cacheMap;
    private final ReentrantLock lock = new ReentrantLock();
    private final Node<K, V> head;
    private final Node<K, V> tail;

    // Task responsible for purging expired entries
    private PurgeTask purgeTask;

    // Static ScheduledExecutorService with a single thread
    private static final ScheduledExecutorService scheduler = Executors.newSingleThreadScheduledExecutor(r -> {
        Thread thread = new Thread(r, "TTLCache-Purge-Thread");
        thread.setDaemon(true);
        return thread;
    });
    
    /**
     * Constructs a TTLCache with the specified TTL.
     * When constructed this way, there is no LRU size limitation, and the default cleanup interval is 60 seconds.
     *
     * @param ttlMillis the time-to-live in milliseconds for each cache entry
     */
    public TTLCache(long ttlMillis) {
        this(ttlMillis, -1, 60000);
    }

    /**
     * Constructs a TTLCache with the specified TTL and maximum size.
     * When constructed this way, the default cleanup interval is 60 seconds.
     *
     * @param ttlMillis the time-to-live in milliseconds for each cache entry
     * @param maxSize   the maximum number of entries in the cache (-1 for unlimited)
     */
    public TTLCache(long ttlMillis, int maxSize) {
        this(ttlMillis, maxSize, 60000);
    }

    /**
     * Constructs a TTLCache with the specified TTL, maximum size, and cleanup interval.
     *
     * @param ttlMillis             the time-to-live in milliseconds for each cache entry
     * @param maxSize               the maximum number of entries in the cache (-1 for unlimited)
     * @param cleanupIntervalMillis the cleanup interval in milliseconds for purging expired entries
     */
    public TTLCache(long ttlMillis, int maxSize, long cleanupIntervalMillis) {
        if (ttlMillis < 1) {
            throw new IllegalArgumentException("TTL must be at least 1 millisecond.");
        }
        if (cleanupIntervalMillis < 10) {
            throw new IllegalArgumentException("cleanupIntervalMillis must be at least 10 milliseconds.");
        }
        this.ttlMillis = ttlMillis;
        this.maxSize = maxSize;
        this.cacheMap = new ConcurrentHashMapNullSafe<>();

        // Initialize the doubly-linked list for LRU tracking
        this.head = new Node<>(null, null);
        this.tail = new Node<>(null, null);
        head.next = tail;
        tail.prev = head;

        // Schedule the purging task for this cache
        schedulePurgeTask(cleanupIntervalMillis);
    }

    /**
     * Schedules the purging task for this cache.
     *
     * @param cleanupIntervalMillis the cleanup interval in milliseconds
     */
    private void schedulePurgeTask(long cleanupIntervalMillis) {
        WeakReference<TTLCache<?, ?>> cacheRef = new WeakReference<>(this);
        PurgeTask task = new PurgeTask(cacheRef);
        ScheduledFuture<?> future = scheduler.scheduleAtFixedRate(task, cleanupIntervalMillis, cleanupIntervalMillis, TimeUnit.MILLISECONDS);
        task.setFuture(future);
        purgeTask = task;
    }

    /**
     * Inner class for the purging task.
     */
    private static class PurgeTask implements Runnable {
        private final WeakReference<TTLCache<?, ?>> cacheRef;
        private volatile boolean canceled = false;
        private ScheduledFuture<?> future;

        PurgeTask(WeakReference<TTLCache<?, ?>> cacheRef) {
            this.cacheRef = cacheRef;
        }

        void setFuture(ScheduledFuture<?> future) {
            this.future = future;
        }

        ScheduledFuture<?> getFuture() {
            return future;
        }

        @Override
        public void run() {
            TTLCache<?, ?> cache = cacheRef.get();
            if (cache == null) {
                // Cache has been garbage collected; cancel the task
                cancel();
            } else {
                cache.purgeExpiredEntries();
            }
        }

        private void cancel() {
            if (!canceled) {
                canceled = true;
                if (future != null) {
                    future.cancel(false);
                }
            }
        }
    }

    // Inner class representing a node in the doubly-linked list.
    private static class Node<K, V> {
        final K key;
        V value;
        Node<K, V> prev;
        Node<K, V> next;

        Node(K key, V value) {
            this.key = key;
            this.value = value;
        }
    }

    // Inner class representing a cache entry with a value and expiration time.
    private static class CacheEntry<K, V> {
        final Node<K, V> node;
        final long expiryTime;

        CacheEntry(Node<K, V> node, long expiryTime) {
            this.node = node;
            this.expiryTime = expiryTime;
        }
    }

    /**
     * Purges expired entries from this cache.
     */
    private void purgeExpiredEntries() {
        long currentTime = System.currentTimeMillis();
        for (Iterator<Map.Entry<K, CacheEntry<K, V>>> it = cacheMap.entrySet().iterator(); it.hasNext(); ) {
            Map.Entry<K, CacheEntry<K, V>> entry = it.next();
            if (entry.getValue().expiryTime < currentTime) {
                it.remove();
                lock.lock();
                try {
                    unlink(entry.getValue().node);
                } finally {
                    lock.unlock();
                }
            }
        }
    }

    /**
     * Removes an entry from the cache.
     *
     * @param cacheKey the cache key to remove
     */
    private void removeEntry(K cacheKey) {
        CacheEntry<K, V> entry = cacheMap.remove(cacheKey);
        if (entry != null) {
            Node<K, V> node = entry.node;
            lock.lock();
            try {
                unlink(node);
            } finally {
                lock.unlock();
            }
        }
    }

    /**
     * Unlinks a node from the doubly-linked list.
     *
     * @param node the node to unlink
     */
    private void unlink(Node<K, V> node) {
        node.prev.next = node.next;
        node.next.prev = node.prev;
        node.prev = null;
        node.next = null;
        node.value = null;
    }

    /**
     * Moves a node to the tail of the list (most recently used position).
     *
     * @param node the node to move
     */
    private void moveToTail(Node<K, V> node) {
        // Unlink the node
        node.prev.next = node.next;
        node.next.prev = node.prev;

        // Insert at the tail
        node.prev = tail.prev;
        node.next = tail;
        tail.prev.next = node;
        tail.prev = node;
    }

    /**
     * Inserts a node at the tail of the list.
     *
     * @param node the node to insert
     */
    private void insertAtTail(Node<K, V> node) {
        node.prev = tail.prev;
        node.next = tail;
        tail.prev.next = node;
        tail.prev = node;
    }

    // Implementations of Map interface methods

    /**
     * Associates the specified value with the specified key in this cache.
     * The entry will expire after the configured TTL has elapsed.
     */
    @Override
    public V put(K key, V value) {
        long expiryTime = System.currentTimeMillis() + ttlMillis;
        Node<K, V> node = new Node<>(key, value);
        CacheEntry<K, V> newEntry = new CacheEntry<>(node, expiryTime);
        CacheEntry<K, V> oldEntry = cacheMap.put(key, newEntry);

        boolean acquired = lock.tryLock();
        try {
            if (acquired) {
                if (oldEntry != null) {
                    // Remove the old node from the LRU chain
                    unlink(oldEntry.node);
                }

                insertAtTail(node);

                if (maxSize > -1 && cacheMap.size() > maxSize) {
                    // Evict the least recently used entry
                    Node<K, V> lruNode = head.next;
                    if (lruNode != tail) {
                        removeEntry(lruNode.key);
                    }
                }
            }
            // If lock not acquired, skip LRU update for performance
        } finally {
            if (acquired) {
                lock.unlock();
            }
        }

        return oldEntry != null ? oldEntry.node.value : null;
    }

    /**
     * Returns the value to which the specified key is mapped, or {@code null}
     * if this cache contains no mapping for the key or if the entry has expired.
     */
    @Override
    public V get(Object key) {
        CacheEntry<K, V> entry = cacheMap.get(key);
        if (entry == null) {
            return null;
        }

        long currentTime = System.currentTimeMillis();
        if (entry.expiryTime < currentTime) {
            removeEntry((K)key);
            return null;
        }

        V value = entry.node.value;

        boolean acquired = lock.tryLock();
        try {
            if (acquired) {
                moveToTail(entry.node);
            }
            // If lock not acquired, skip LRU update for performance
        } finally {
            if (acquired) {
                lock.unlock();
            }
        }

        return value;
    }

    /**
     * Removes the mapping for a key from this cache if it is present.
     */
    @Override
    public V remove(Object key) {
        CacheEntry<K, V> entry = cacheMap.remove(key);
        if (entry != null) {
            V value = entry.node.value;
            lock.lock();
            try {
                unlink(entry.node);
            } finally {
                lock.unlock();
            }
            return value;
        }
        return null;
    }

    /**
     * Removes all of the mappings from this cache.
     */
    @Override
    public void clear() {
        cacheMap.clear();
        lock.lock();
        try {
            // Reset the linked list
            head.next = tail;
            tail.prev = head;
        } finally {
            lock.unlock();
        }
    }

    /**
     * @return the number of entries currently stored
     */
    @Override
    public int size() {
        return cacheMap.size();
    }

    /**
     * @return {@code true} if this cache contains no key-value mappings
     */
    @Override
    public boolean isEmpty() {
        return cacheMap.isEmpty();
    }

    /**
     * Returns {@code true} if this cache contains a mapping for the specified key
     * and it has not expired.
     */
    @Override
    public boolean containsKey(Object key) {
        CacheEntry<K, V> entry = cacheMap.get(key);
        if (entry == null) {
            return false;
        }
        if (entry.expiryTime < System.currentTimeMillis()) {
            removeEntry((K)key);
            return false;
        }
        return true;
    }

    /**
     * Returns {@code true} if this cache maps one or more keys to the specified value.
     */
    @Override
    public boolean containsValue(Object value) {
        for (CacheEntry<K, V> entry : cacheMap.values()) {
            Object entryValue = entry.node.value;
            if (Objects.equals(entryValue, value)) {
                return true;
            }
        }
        return false;
    }

    /**
     * Copies all of the mappings from the specified map to this cache.
     */
    @Override
    public void putAll(Map<? extends K, ? extends V> m) {
        for (Entry<? extends K, ? extends V> e : m.entrySet()) {
            put(e.getKey(), e.getValue());
        }
    }

    /**
     * Returns the keys currently held in the cache.
     * <p>
     * The returned set is a snapshot and is not backed by the cache. Changes to
     * the set or its iterator do not modify the cache contents.
     *
     * @return a snapshot {@link Set} of the keys contained in this cache
     */
    @Override
    public Set<K> keySet() {
        Set<K> keys = new HashSet<>();
        for (CacheEntry<K, V> entry : cacheMap.values()) {
            K key = entry.node.key;
            keys.add(key);
        }
        return keys;
    }

    /**
     * Returns the values currently held in the cache.
     * <p>
     * Like {@link #keySet()}, this collection is a snapshot.  Mutating the
     * returned collection or its iterator will not affect the cache.
     *
     * @return a snapshot {@link Collection} of the values contained in this cache
     */
    @Override
    public Collection<V> values() {
        List<V> values = new ArrayList<>();
        for (CacheEntry<K, V> entry : cacheMap.values()) {
            V value = entry.node.value;
            values.add(value);
        }
        return values;
    }

    /**
     * @return a {@link Set} view of the mappings contained in this cache
     */
    @Override
    public Set<Entry<K, V>> entrySet() {
        return new EntrySet();
    }

    /**
     * Custom EntrySet implementation that allows iterator removal.
     */
    private class EntrySet extends AbstractSet<Entry<K, V>> {
        @Override
        public Iterator<Entry<K, V>> iterator() {
            return new EntryIterator();
        }

        @Override
        public int size() {
            return TTLCache.this.size();
        }

        @Override
        public void clear() {
            TTLCache.this.clear();
        }
    }

    /**
     * Custom Iterator for the EntrySet.
     */
    private class EntryIterator implements Iterator<Entry<K, V>> {
        private final Iterator<Entry<K, CacheEntry<K, V>>> iterator;
        private Entry<K, CacheEntry<K, V>> current;

        EntryIterator() {
            this.iterator = cacheMap.entrySet().iterator();
        }

        @Override
        public boolean hasNext() {
            return iterator.hasNext();
        }

        @Override
        public Entry<K, V> next() {
            current = iterator.next();
            K key = current.getValue().node.key;
            V value = current.getValue().node.value;
            return new AbstractMap.SimpleEntry<>(key, value);
        }

        @Override
        public void remove() {
            if (current == null) {
                throw new IllegalStateException();
            }
            K cacheKey = current.getKey();
            removeEntry(cacheKey);
            current = null;
        }
    }

    /**
     * Compares the specified object with this cache for equality.
     */
    @Override
    public boolean equals(Object o) {
        if (this == o) return true;
        if (!(o instanceof Map)) return false;   // covers null check too

        Map<?, ?> other = (Map<?, ?>) o;
        lock.lock();

        try {
            return entrySet().equals(other.entrySet());
        } finally {
            lock.unlock();
        }
    }

    /**
     * Returns the hash code value for this cache.
     */
    @Override
    public int hashCode() {
        lock.lock();
        try {
<<<<<<< HEAD
            int hash = 0;
            for (Map.Entry<K, CacheEntry<K, V>> entry : cacheMap.entrySet()) {
                K key = entry.getKey();
                V value = entry.getValue().node.value;
                int keyHash = (key == null ? 0 : key.hashCode());
                int valueHash = (value == null ? 0 : value.hashCode());
                hash += keyHash ^ valueHash;
=======
            int hashCode = 1;
            for (Entry<K, CacheEntry<K, V>> entry : cacheMap.entrySet()) {
                K key = entry.getValue().node.key;
                V value = entry.getValue().node.value;
                int entryHash = (key == null ? 0 : key.hashCode());
                entryHash = 31 * entryHash + (value == null ? 0 : value.hashCode());
                hashCode = 31 * hashCode + entryHash;
>>>>>>> 0c2980c3
            }
            return hash;
        } finally {
            lock.unlock();
        }
    }

    /**
     * Returns a string representation of this cache.
     */
    @Override
    public String toString() {
        lock.lock();
        try {
            StringBuilder sb = new StringBuilder();
            sb.append('{');
            Iterator<Entry<K, V>> it = entrySet().iterator();
            while (it.hasNext()) {
                Entry<K, V> entry = it.next();
                sb.append(entry.getKey()).append('=').append(entry.getValue());
                if (it.hasNext()) {
                    sb.append(", ");
                }
            }
            sb.append('}');
            return sb.toString();
        } finally {
            lock.unlock();
        }
    }

    /**
     * Cancel the purge task associated with this cache instance.
     */
    public void close() {
        if (purgeTask != null) {
            purgeTask.cancel();
            purgeTask = null;
        }
    }

    ScheduledFuture<?> getPurgeFuture() {
        return purgeTask == null ? null : purgeTask.getFuture();
    }

    /**
     * Shuts down the shared scheduler. Call this method when your application is terminating.
     */
    public static void shutdown() {
        scheduler.shutdown();
    }
}<|MERGE_RESOLUTION|>--- conflicted
+++ resolved
@@ -559,7 +559,6 @@
     public int hashCode() {
         lock.lock();
         try {
-<<<<<<< HEAD
             int hash = 0;
             for (Map.Entry<K, CacheEntry<K, V>> entry : cacheMap.entrySet()) {
                 K key = entry.getKey();
@@ -567,15 +566,6 @@
                 int keyHash = (key == null ? 0 : key.hashCode());
                 int valueHash = (value == null ? 0 : value.hashCode());
                 hash += keyHash ^ valueHash;
-=======
-            int hashCode = 1;
-            for (Entry<K, CacheEntry<K, V>> entry : cacheMap.entrySet()) {
-                K key = entry.getValue().node.key;
-                V value = entry.getValue().node.value;
-                int entryHash = (key == null ? 0 : key.hashCode());
-                entryHash = 31 * entryHash + (value == null ? 0 : value.hashCode());
-                hashCode = 31 * hashCode + entryHash;
->>>>>>> 0c2980c3
             }
             return hash;
         } finally {
