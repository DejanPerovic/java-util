--- conflicted
+++ resolved
@@ -38,14 +38,9 @@
 > * `TypeUtilities.setTypeResolveCache()` validates that the supplied cache is not null and inner `Type` implementations now implement `equals` and `hashCode`
 > * `UniqueIdGenerator` uses `java.util.logging` and reduces CPU usage while waiting for the next millisecond
 > * Explicitly set versions for `maven-resources-plugin`, `maven-install-plugin`, and `maven-deploy-plugin` to avoid Maven 4 compatibility warnings
-<<<<<<< HEAD
-> * Added tests for `CaseInsensitiveString.chars`, `codePoints`, and `subSequence` plus deprecated `CaseInsensitiveSet` methods
-> * Added tests for `TestUtil.isReleaseMode`
-=======
 > * Added Javadoc for several public APIs where it was missing.  Should be 100% now.
 > * JUnits added for all public APIs that did not have them (no longer relying on json-io to "cover" them). Should be 100% now.
 > * `ConverterLegacyApiTest` now creates `java.sql.Date` with `valueOf()` to avoid timezone shifts.
->>>>>>> d235e745
 #### 3.3.2 JDK 24+ Support
 > * `LRUCache` - `getCapacity()` API added so you can query/determine capacity of an `LRUCache` instance after it has been created.
 > * `SystemUtilities.currentJdkMajorVersion()` added to provide JDK8 thru JDK24 compatible way to get the JDK/JRE major version.
