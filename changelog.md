--- conflicted
+++ resolved
@@ -1,10 +1,5 @@
 ### Revision History
 #### 3.3.3 Unreleased
-> * Added tests for Converter.isCollectionConversionSupported
-> * Added tests for checked NavigableSet and SortedSet creation
-> * Added tests for checked List and Collection creation
-> * Added tests for CaseInsensitiveString length() and charAt()
-> * Fixed ReflectionUtils cache tests for new null-handling behavior
 > * Manifest cleaned up by removing `Import-Package` entries for `java.sql` and `java.xml`
 > * All `System.out` and `System.err` prints replaced with `java.util.logging.Logger` usage.
 > * `Converter` now caches unsupported conversions to avoid repeated exceptions
@@ -54,16 +49,7 @@
 > * Explicitly set versions for `maven-resources-plugin`, `maven-install-plugin`, and `maven-deploy-plugin` to avoid Maven 4 compatibility warnings
 > * Added Javadoc for several public APIs where it was missing.  Should be 100% now.
 > * JUnits added for all public APIs that did not have them (no longer relying on json-io to "cover" them). Should be 100% now.
-> * Added unit tests for CollectionHandling empty and synchronized wrappers
-> * Added tests for Converter empty list and navigable set wrappers
-> * Added test that cached unsupported conversions return null
-> * Added test verifying cached unsupported converters are reused on subsequent conversions
-> * Removed redundant empty collection checks in `CollectionConversions.arrayToCollection` and `collectionToCollection`
-<<<<<<< HEAD
-> * Added tests for ClassValueSet unmodifiable view methods
-=======
 > * Custom map types under `com.cedarsoftware.io` allowed for `CompactMap`
->>>>>>> 2f188086
 #### 3.3.2 JDK 24+ Support
 > * `LRUCache` - `getCapacity()` API added so you can query/determine capacity of an `LRUCache` instance after it has been created.
 > * `SystemUtilities.currentJdkMajorVersion()` added to provide JDK8 thru JDK24 compatible way to get the JDK/JRE major version.
